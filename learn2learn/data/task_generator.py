from collections import defaultdict

import numpy as np
from torch.utils.data import Dataset


class SampleDataset(Dataset):
    """
    SampleDataset to be used by TaskGenerator
    """

    def __init__(self, data, labels, sampled_classes):
        self.data = data
        self.label = labels
        self.sampled_classes = sampled_classes

    def __len__(self):
        return len(self.data)

    def __getitem__(self, idx):
        return self.data[idx], self.label[idx]


class LabelEncoder:
    def __init__(self, classes):
        """ Encodes a list of classes into indices, starting from 0.

        Args:
            classes: list, tuple of classes
        """
        # ensure we don't have duplicates in the list
        classes = sorted(list(set(classes)))
        new_class = 0
        self.class_to_idx = dict()
        self.idx_to_class = dict()
        for old_class in classes:
            self.class_to_idx.update({old_class: new_class})
            self.idx_to_class.update({new_class: old_class})
            new_class += 1


class TaskGenerator:
    def __init__(self, dataset: Dataset, ways: int = 3):
        """

        Args:
            dataset: should be a Dataset that returns (data, target)
            ways: number of labels to sample from

        """

        self.dataset = dataset
        self.ways = ways
        self.__len__: len(dataset)
        self.target_to_indices = self.get_dict_of_target_to_indices()

    def get_dict_of_target_to_indices(self):
        """ Iterates over the entire dataset and creates a map of target to indices.

        Returns: A dict with key as the label and value as list of indices.

        """
        target_to_indices = defaultdict(list)
        for i in range(len(self.dataset)):
            target_to_indices[self.dataset[i][1]].append(i)
        return target_to_indices

    def get_random_label_pair(self):
        """ Creates a random label tuple.

        Selects `ways` number of random labels from the set of labels.

        Returns: list of labels

        """
        classes = list(self.target_to_indices.keys())
        return np.random.choice(classes, size=self.ways, replace=False)

    def sample(self, shots: int = 5, classes_to_sample=None):
        """ Returns a dataset and the labels that we have sampled.

        The dataset is of length `shots * ways`.
        The length of labels we have sampled is the same as `shots`.

        Args:
            shots: sample size
            labels_to_sample: List of labels you want to sample from

        Returns: Dataset, list(labels)

        """
        if classes_to_sample is None:
            classes_to_sample = self.get_random_label_pair()
<<<<<<< HEAD
=======

        label_encoding = LabelEncoder(classes_to_sample)
>>>>>>> ad0f623c
        data_indices = []
        classes = []
        for _class in classes_to_sample:
            data_indices.extend(np.random.choice(self.target_to_indices[_class], shots, replace=False))
            classes.extend(np.full(shots, fill_value=label_encoding.class_to_idx[_class]))

        data = [self.dataset[idx][0] for idx in data_indices]

        return SampleDataset(data, classes, classes_to_sample)<|MERGE_RESOLUTION|>--- conflicted
+++ resolved
@@ -91,11 +91,7 @@
         """
         if classes_to_sample is None:
             classes_to_sample = self.get_random_label_pair()
-<<<<<<< HEAD
-=======
-
         label_encoding = LabelEncoder(classes_to_sample)
->>>>>>> ad0f623c
         data_indices = []
         classes = []
         for _class in classes_to_sample:
